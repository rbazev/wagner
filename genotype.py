"""
genotype.py: implementation of the gene network model described in Siegal & Bergman (2002) Waddington's canalization
    revisited: developmental stability and evolution. PNAS 99: 10528-32.

Contains the Genotype class.

"""

import numpy as np
import numpy.random as rnd
#import pygraphviz as pgv
import networkx as nx
from scipy.stats import poisson

__author__ = 'Ricardo Azevedo, Christina Burch, Kayla Peck, Amanda Whitlock'
__version__ = "0.0.1"

class Genotype(object):
    """
    A gene network defined as described in: Wagner (1996) Does evolutionary plasticity evolve? *Evolution* 50: 1008-1023.

    Attributes:

        adj_matrix: adjacency matrix representation of the gene network
        connectivity: connectivity density
        gene_network: matrix representation of the gene network such that columns represent regulators and rows represent
            their targets
        graph: PyGraphviz representation of the gene network
        n_genes: number of genes
        n_interactions: number of (nonzero) interactions in the gene network
        mean_abs_strength: mean absolute strength of interactions (excluding zeros)

    """

    def __init__(self, matrix):
        """
        Create Genotype object based on a matrix.  Check that the matrix is square and a numpy.ndarray.

        Parameters:

            matrix: matrix representation of the gene network such that columns represent regulators and rows represent
                their targets (type: numpy.ndarray)

        >>> net = Genotype(np.array([[-1.,  0., -1.,  0.], [ 0.,  3.,  0.,  0.], [ 1.,  0.,  0.,  1.], [ 0.,  2.,  1.,  1.]]))
        >>> net.connectivity
        0.5
        >>> net.n_genes
        4
        >>> net.adj_matrix
        array([[ 1.,  0.,  1.,  0.],
               [ 0.,  1.,  0.,  0.],
               [ 1.,  0.,  0.,  1.],
               [ 0.,  1.,  1.,  1.]])
        """
        assert type(matrix) is np.ndarray
        assert matrix.shape[0] == matrix.shape[1]
        self.gene_network = matrix

    @property
    def n_genes(self):
        """Number of genes in the network."""
        return len(self.gene_network.diagonal())

    @property
    def adj_matrix(self):
        """
        Adjacency matrix representation of the network.  A matrix with the same structure as the gene_network but where
        1 and 0 correspond to the presence and absence of an interaction, respectively.
        """
        # multiplying by 1. changes the dtype from bool to float
        return (self.gene_network != 0) * 1.

    @property
    def connectivity(self):
        """Connectivity density of the network."""
        return self.adj_matrix.sum() / (self.n_genes * self.n_genes)

    @property
    def n_interactions(self):
        """Number of nonzero interactions between genes."""
        return self.connectivity * np.power(self.n_genes, 2)

    @property
    def mean_abs_strength(self):
        """Mean absolute strength of interactions (excluding zeros)."""
        return np.abs(self.gene_network).sum() / self.n_interactions

#    @property
#    def graph(self):
#        """PyGraphviz representation of the gene network"""
#        g = pgv.AGraph(directed = True, strict = False)
#        g.node_attr['fontname'] = 'helvetica'
#        g.node_attr['fontsize'] = 16
#        g.node_attr['shape'] = 'circle'
#        g.node_attr['color'] = 'gray'
#        g.node_attr['style'] = 'filled'
#        # add genes
#        for gene in range(self.n_genes):
#            g.add_node(gene)
#        # add interactions
#        for regulator in range(self.n_genes):
#            for target in range(self.n_genes):
#                weight = self.gene_network[target, regulator]
#                if weight:
#                    g.add_edge(str(regulator), str(target))
#                    e = g.get_edge(str(regulator), str(target))
#                    e.attr['penwidth'] = np.abs(weight) / self.mean_abs_strength
#                    e.attr['color'] = 'red'
#                    if weight < 0:
#                        e.attr['color'] = 'blue'
#                        e.attr['arrowhead'] = 'tee'
#        g.layout(prog = 'dot')
#        return g
#
#    def draw_graph(self, filename):
#        """Draw gene network using graphviz.  Output PNG file."""
#        self.graph.draw(filename)
#
#    def connected(self):
#        """Test whether gene network is connected."""
#        ug = nx.Graph(data = self.graph)
#        cc = nx.connected_components(ug)
#        return len(cc) == 1

    @staticmethod
    def generate_random(n_genes, connectivity):
        """
        Generate random genotype with a given n_genes and connectivity.  Sample weights from standard normal distribution.

        Note:
            The realized connectivity will be different from the entered value if n_genes * n_genes * connectivity is not
            an integer (see code example below).

        Parameters:
            n_genes: number of genes (type: int)
            connectivity: connectivity density (type: float)

        >>> net = Genotype.generate_random(4, .3)
        >>> net.connectivity
        0.25
        """
        n_sites = n_genes * n_genes
        n_nonzero_sites = n_sites * connectivity
        flat_matrix = np.zeros(n_sites)
        flat_matrix[0:(n_nonzero_sites)] = rnd.normal(size = n_nonzero_sites)
        rnd.shuffle(flat_matrix)
        return Genotype(np.reshape(flat_matrix, (n_genes, n_genes)))

    @staticmethod #not sure if staticmethod is correct for this
    def mutate_genotype(n_genes, connectivity, mut_rate, matrix):
        """
        Mutates an existing matrix given n_genes, connectivity, mut_rate, and the gene network matrix (e.g. x.gene_network)

        Note:
            I am not sure if all of these need to be arguments or whether we can get the values from the earlier properties in the code
            This method currently changes the matrix that is sent in to it - it does not keep the original matrix intact and create another one.
            We'll have to discuss which way would be the best for our purposes.

            Right now, the code reads through each element in the matrix and if it is non-zero, it mutates via a Poisson process
            with probability mut_rate/(connectivity*n_sites). I need to check to make sure this is correct. If a mutation occurs,
            the matrix element is replaced with an independent standard normal random variate.

            An alternative way of writing this code would be to sum the number of non-zero elements, determine how many will mutate
            using a Poisson process, then randomly choose the non-zero element(s) to mutate. I think this method would take longer
            since you would need to loop through the matrix twice: once for counting non-zero elements and again to determine which
            ones will mutate. But if there is some benefit to that method, it would be easy to switch.

<<<<<<< HEAD
            CB: As part of the decision between these two ways of doing things, we should decide whether the location of the non-zero
            matrix elements should be an attribute of the Genotype object.  I'm not sure attribute is the right word.  What I mean is
            a property that is calculated once for each individual and then passed in and out of mutate.


        :param n_genes: number of genes
        :type n_genes: int
        :param connectivity: connectivity density
        :type connectivity: float
        :param mut_rate: mutation rate per individual network per generation
        :type mut_rate: float
        :param matrix: gene network matrix
        :return: mutated Genotype object
=======
        Parameters:
            n_genes: number of genes (type: int)
            connectivity: connectivity density (type: float)
            mut_rate: mutation rate per individual network per generation (type: float)
            matrix: gene network matrix
>>>>>>> e56b6c3c

        >>> net = Genotype.generate_random(4, .3)
        >>> net.connectivity
        0.25
        >>> net_mut = Genotype.mutate_genotype(net.n_genes, net.connectivity, .1, net.gene_network)
        >>> net_mut.connectivity
        0.25

        """
        n_sites = n_genes * n_genes
        for i in range(0,n_genes):
            for j in range(0,n_genes):
                if matrix[i][j] != 0:
                    mutate = poisson.rvs(mut_rate/(connectivity*n_sites), size=1) #CB: I think this needs to be a uniform random variate - which will also affect the next line
                    if mutate > 0: #CB: If mutate is a uniform random variate between 0 and 1, change this line to if mutate > mut_rate/(connectivity*n_sites):
                        matrix[i][j] = rnd.normal(size=1)
                        #print 'mutated element [' + repr(i) + '][' + repr(j) + ']'
                    else:
                        pass
                else:
                    pass
        return Genotype(matrix)  #caution: changes original matrix!


if __name__ == "__main__":
    import doctest
    doctest.testmod()
<|MERGE_RESOLUTION|>--- conflicted
+++ resolved
@@ -1,215 +1,199 @@
-"""
-genotype.py: implementation of the gene network model described in Siegal & Bergman (2002) Waddington's canalization
-    revisited: developmental stability and evolution. PNAS 99: 10528-32.
-
-Contains the Genotype class.
-
-"""
-
-import numpy as np
-import numpy.random as rnd
-#import pygraphviz as pgv
-import networkx as nx
-from scipy.stats import poisson
-
-__author__ = 'Ricardo Azevedo, Christina Burch, Kayla Peck, Amanda Whitlock'
-__version__ = "0.0.1"
-
-class Genotype(object):
-    """
-    A gene network defined as described in: Wagner (1996) Does evolutionary plasticity evolve? *Evolution* 50: 1008-1023.
-
-    Attributes:
-
-        adj_matrix: adjacency matrix representation of the gene network
-        connectivity: connectivity density
-        gene_network: matrix representation of the gene network such that columns represent regulators and rows represent
-            their targets
-        graph: PyGraphviz representation of the gene network
-        n_genes: number of genes
-        n_interactions: number of (nonzero) interactions in the gene network
-        mean_abs_strength: mean absolute strength of interactions (excluding zeros)
-
-    """
-
-    def __init__(self, matrix):
-        """
-        Create Genotype object based on a matrix.  Check that the matrix is square and a numpy.ndarray.
-
-        Parameters:
-
-            matrix: matrix representation of the gene network such that columns represent regulators and rows represent
-                their targets (type: numpy.ndarray)
-
-        >>> net = Genotype(np.array([[-1.,  0., -1.,  0.], [ 0.,  3.,  0.,  0.], [ 1.,  0.,  0.,  1.], [ 0.,  2.,  1.,  1.]]))
-        >>> net.connectivity
-        0.5
-        >>> net.n_genes
-        4
-        >>> net.adj_matrix
-        array([[ 1.,  0.,  1.,  0.],
-               [ 0.,  1.,  0.,  0.],
-               [ 1.,  0.,  0.,  1.],
-               [ 0.,  1.,  1.,  1.]])
-        """
-        assert type(matrix) is np.ndarray
-        assert matrix.shape[0] == matrix.shape[1]
-        self.gene_network = matrix
-
-    @property
-    def n_genes(self):
-        """Number of genes in the network."""
-        return len(self.gene_network.diagonal())
-
-    @property
-    def adj_matrix(self):
-        """
-        Adjacency matrix representation of the network.  A matrix with the same structure as the gene_network but where
-        1 and 0 correspond to the presence and absence of an interaction, respectively.
-        """
-        # multiplying by 1. changes the dtype from bool to float
-        return (self.gene_network != 0) * 1.
-
-    @property
-    def connectivity(self):
-        """Connectivity density of the network."""
-        return self.adj_matrix.sum() / (self.n_genes * self.n_genes)
-
-    @property
-    def n_interactions(self):
-        """Number of nonzero interactions between genes."""
-        return self.connectivity * np.power(self.n_genes, 2)
-
-    @property
-    def mean_abs_strength(self):
-        """Mean absolute strength of interactions (excluding zeros)."""
-        return np.abs(self.gene_network).sum() / self.n_interactions
-
-#    @property
-#    def graph(self):
-#        """PyGraphviz representation of the gene network"""
-#        g = pgv.AGraph(directed = True, strict = False)
-#        g.node_attr['fontname'] = 'helvetica'
-#        g.node_attr['fontsize'] = 16
-#        g.node_attr['shape'] = 'circle'
-#        g.node_attr['color'] = 'gray'
-#        g.node_attr['style'] = 'filled'
-#        # add genes
-#        for gene in range(self.n_genes):
-#            g.add_node(gene)
-#        # add interactions
-#        for regulator in range(self.n_genes):
-#            for target in range(self.n_genes):
-#                weight = self.gene_network[target, regulator]
-#                if weight:
-#                    g.add_edge(str(regulator), str(target))
-#                    e = g.get_edge(str(regulator), str(target))
-#                    e.attr['penwidth'] = np.abs(weight) / self.mean_abs_strength
-#                    e.attr['color'] = 'red'
-#                    if weight < 0:
-#                        e.attr['color'] = 'blue'
-#                        e.attr['arrowhead'] = 'tee'
-#        g.layout(prog = 'dot')
-#        return g
-#
-#    def draw_graph(self, filename):
-#        """Draw gene network using graphviz.  Output PNG file."""
-#        self.graph.draw(filename)
-#
-#    def connected(self):
-#        """Test whether gene network is connected."""
-#        ug = nx.Graph(data = self.graph)
-#        cc = nx.connected_components(ug)
-#        return len(cc) == 1
-
-    @staticmethod
-    def generate_random(n_genes, connectivity):
-        """
-        Generate random genotype with a given n_genes and connectivity.  Sample weights from standard normal distribution.
-
-        Note:
-            The realized connectivity will be different from the entered value if n_genes * n_genes * connectivity is not
-            an integer (see code example below).
-
-        Parameters:
-            n_genes: number of genes (type: int)
-            connectivity: connectivity density (type: float)
-
-        >>> net = Genotype.generate_random(4, .3)
-        >>> net.connectivity
-        0.25
-        """
-        n_sites = n_genes * n_genes
-        n_nonzero_sites = n_sites * connectivity
-        flat_matrix = np.zeros(n_sites)
-        flat_matrix[0:(n_nonzero_sites)] = rnd.normal(size = n_nonzero_sites)
-        rnd.shuffle(flat_matrix)
-        return Genotype(np.reshape(flat_matrix, (n_genes, n_genes)))
-
-    @staticmethod #not sure if staticmethod is correct for this
-    def mutate_genotype(n_genes, connectivity, mut_rate, matrix):
-        """
-        Mutates an existing matrix given n_genes, connectivity, mut_rate, and the gene network matrix (e.g. x.gene_network)
-
-        Note:
-            I am not sure if all of these need to be arguments or whether we can get the values from the earlier properties in the code
-            This method currently changes the matrix that is sent in to it - it does not keep the original matrix intact and create another one.
-            We'll have to discuss which way would be the best for our purposes.
-
-            Right now, the code reads through each element in the matrix and if it is non-zero, it mutates via a Poisson process
-            with probability mut_rate/(connectivity*n_sites). I need to check to make sure this is correct. If a mutation occurs,
-            the matrix element is replaced with an independent standard normal random variate.
-
-            An alternative way of writing this code would be to sum the number of non-zero elements, determine how many will mutate
-            using a Poisson process, then randomly choose the non-zero element(s) to mutate. I think this method would take longer
-            since you would need to loop through the matrix twice: once for counting non-zero elements and again to determine which
-            ones will mutate. But if there is some benefit to that method, it would be easy to switch.
-
-<<<<<<< HEAD
-            CB: As part of the decision between these two ways of doing things, we should decide whether the location of the non-zero
-            matrix elements should be an attribute of the Genotype object.  I'm not sure attribute is the right word.  What I mean is
-            a property that is calculated once for each individual and then passed in and out of mutate.
-
-
-        :param n_genes: number of genes
-        :type n_genes: int
-        :param connectivity: connectivity density
-        :type connectivity: float
-        :param mut_rate: mutation rate per individual network per generation
-        :type mut_rate: float
-        :param matrix: gene network matrix
-        :return: mutated Genotype object
-=======
-        Parameters:
-            n_genes: number of genes (type: int)
-            connectivity: connectivity density (type: float)
-            mut_rate: mutation rate per individual network per generation (type: float)
-            matrix: gene network matrix
->>>>>>> e56b6c3c
-
-        >>> net = Genotype.generate_random(4, .3)
-        >>> net.connectivity
-        0.25
-        >>> net_mut = Genotype.mutate_genotype(net.n_genes, net.connectivity, .1, net.gene_network)
-        >>> net_mut.connectivity
-        0.25
-
-        """
-        n_sites = n_genes * n_genes
-        for i in range(0,n_genes):
-            for j in range(0,n_genes):
-                if matrix[i][j] != 0:
-                    mutate = poisson.rvs(mut_rate/(connectivity*n_sites), size=1) #CB: I think this needs to be a uniform random variate - which will also affect the next line
-                    if mutate > 0: #CB: If mutate is a uniform random variate between 0 and 1, change this line to if mutate > mut_rate/(connectivity*n_sites):
-                        matrix[i][j] = rnd.normal(size=1)
-                        #print 'mutated element [' + repr(i) + '][' + repr(j) + ']'
-                    else:
-                        pass
-                else:
-                    pass
-        return Genotype(matrix)  #caution: changes original matrix!
-
-
-if __name__ == "__main__":
-    import doctest
-    doctest.testmod()
+"""
+genotype.py: implementation of the gene network model described in Siegal & Bergman (2002) Waddington's canalization
+    revisited: developmental stability and evolution. PNAS 99: 10528-32.
+
+Contains the Genotype class.
+
+"""
+
+import numpy as np
+import numpy.random as rnd
+#import pygraphviz as pgv
+import networkx as nx
+from scipy.stats import poisson
+
+__author__ = 'Ricardo Azevedo, Christina Burch, Kayla Peck, Amanda Whitlock'
+__version__ = "0.0.1"
+
+class Genotype(object):
+    """
+    A gene network defined as described in: Wagner (1996) Does evolutionary plasticity evolve? *Evolution* 50: 1008-1023.
+
+    Attributes:
+
+        adj_matrix: adjacency matrix representation of the gene network
+        connectivity: connectivity density
+        gene_network: matrix representation of the gene network such that columns represent regulators and rows represent
+            their targets
+        graph: PyGraphviz representation of the gene network
+        n_genes: number of genes
+        n_interactions: number of (nonzero) interactions in the gene network
+        mean_abs_strength: mean absolute strength of interactions (excluding zeros)
+
+    """
+
+    def __init__(self, matrix):
+        """
+        Create Genotype object based on a matrix.  Check that the matrix is square and a numpy.ndarray.
+
+        Parameters:
+
+            matrix: matrix representation of the gene network such that columns represent regulators and rows represent
+                their targets (type: numpy.ndarray)
+
+        >>> net = Genotype(np.array([[-1.,  0., -1.,  0.], [ 0.,  3.,  0.,  0.], [ 1.,  0.,  0.,  1.], [ 0.,  2.,  1.,  1.]]))
+        >>> net.connectivity
+        0.5
+        >>> net.n_genes
+        4
+        >>> net.adj_matrix
+        array([[ 1.,  0.,  1.,  0.],
+               [ 0.,  1.,  0.,  0.],
+               [ 1.,  0.,  0.,  1.],
+               [ 0.,  1.,  1.,  1.]])
+        """
+        assert type(matrix) is np.ndarray
+        assert matrix.shape[0] == matrix.shape[1]
+        self.gene_network = matrix
+
+    @property
+    def n_genes(self):
+        """Number of genes in the network."""
+        return len(self.gene_network.diagonal())
+
+    @property
+    def adj_matrix(self):
+        """
+        Adjacency matrix representation of the network.  A matrix with the same structure as the gene_network but where
+        1 and 0 correspond to the presence and absence of an interaction, respectively.
+        """
+        # multiplying by 1. changes the dtype from bool to float
+        return (self.gene_network != 0) * 1.
+
+    @property
+    def connectivity(self):
+        """Connectivity density of the network."""
+        return self.adj_matrix.sum() / (self.n_genes * self.n_genes)
+
+    @property
+    def n_interactions(self):
+        """Number of nonzero interactions between genes."""
+        return self.connectivity * np.power(self.n_genes, 2)
+
+    @property
+    def mean_abs_strength(self):
+        """Mean absolute strength of interactions (excluding zeros)."""
+        return np.abs(self.gene_network).sum() / self.n_interactions
+
+#    @property
+#    def graph(self):
+#        """PyGraphviz representation of the gene network"""
+#        g = pgv.AGraph(directed = True, strict = False)
+#        g.node_attr['fontname'] = 'helvetica'
+#        g.node_attr['fontsize'] = 16
+#        g.node_attr['shape'] = 'circle'
+#        g.node_attr['color'] = 'gray'
+#        g.node_attr['style'] = 'filled'
+#        # add genes
+#        for gene in range(self.n_genes):
+#            g.add_node(gene)
+#        # add interactions
+#        for regulator in range(self.n_genes):
+#            for target in range(self.n_genes):
+#                weight = self.gene_network[target, regulator]
+#                if weight:
+#                    g.add_edge(str(regulator), str(target))
+#                    e = g.get_edge(str(regulator), str(target))
+#                    e.attr['penwidth'] = np.abs(weight) / self.mean_abs_strength
+#                    e.attr['color'] = 'red'
+#                    if weight < 0:
+#                        e.attr['color'] = 'blue'
+#                        e.attr['arrowhead'] = 'tee'
+#        g.layout(prog = 'dot')
+#        return g
+#
+#    def draw_graph(self, filename):
+#        """Draw gene network using graphviz.  Output PNG file."""
+#        self.graph.draw(filename)
+#
+#    def connected(self):
+#        """Test whether gene network is connected."""
+#        ug = nx.Graph(data = self.graph)
+#        cc = nx.connected_components(ug)
+#        return len(cc) == 1
+
+    @staticmethod
+    def generate_random(n_genes, connectivity):
+        """
+        Generate random genotype with a given n_genes and connectivity.  Sample weights from standard normal distribution.
+
+        Note:
+            The realized connectivity will be different from the entered value if n_genes * n_genes * connectivity is not
+            an integer (see code example below).
+
+        Parameters:
+            n_genes: number of genes (type: int)
+            connectivity: connectivity density (type: float)
+
+        >>> net = Genotype.generate_random(4, .3)
+        >>> net.connectivity
+        0.25
+        """
+        n_sites = n_genes * n_genes
+        n_nonzero_sites = n_sites * connectivity
+        flat_matrix = np.zeros(n_sites)
+        flat_matrix[0:(n_nonzero_sites)] = rnd.normal(size = n_nonzero_sites)
+        rnd.shuffle(flat_matrix)
+        return Genotype(np.reshape(flat_matrix, (n_genes, n_genes)))
+
+    @staticmethod #not sure if staticmethod is correct for this
+    def mutate_genotype(n_genes, connectivity, mut_rate, matrix):
+        """
+        Mutates an existing matrix given n_genes, connectivity, mut_rate, and the gene network matrix (e.g. x.gene_network)
+
+        Note:
+            I am not sure if all of these need to be arguments or whether we can get the values from the earlier properties in the code
+            This method currently changes the matrix that is sent in to it - it does not keep the original matrix intact and create another one.
+            We'll have to discuss which way would be the best for our purposes.
+
+            Right now, the code reads through each element in the matrix and if it is non-zero, it mutates via a Poisson process
+            with probability mut_rate/(connectivity*n_sites). I need to check to make sure this is correct. If a mutation occurs,
+            the matrix element is replaced with an independent standard normal random variate.
+
+            An alternative way of writing this code would be to sum the number of non-zero elements, determine how many will mutate
+            using a Poisson process, then randomly choose the non-zero element(s) to mutate. I think this method would take longer
+            since you would need to loop through the matrix twice: once for counting non-zero elements and again to determine which
+            ones will mutate. But if there is some benefit to that method, it would be easy to switch.
+
+        Parameters:
+            n_genes: number of genes (type: int)
+            connectivity: connectivity density (type: float)
+            mut_rate: mutation rate per individual network per generation (type: float)
+            matrix: gene network matrix
+
+        >>> net = Genotype.generate_random(4, .3)
+        >>> net.connectivity
+        0.25
+        >>> net_mut = Genotype.mutate_genotype(net.n_genes, net.connectivity, .1, net.gene_network)
+        >>> net_mut.connectivity
+        0.25
+
+        """
+        n_sites = n_genes * n_genes
+        for i in range(0,n_genes):
+            for j in range(0,n_genes):
+                if matrix[i][j] != 0:
+                    mutate = poisson.rvs(mut_rate/(connectivity*n_sites), size=1)
+                    if mutate > 0:
+                        matrix[i][j] = rnd.normal(size=1)
+                        #print 'mutated element [' + repr(i) + '][' + repr(j) + ']'
+                    else:
+                        pass
+                else:
+                    pass
+        return Genotype(matrix)  #caution: changes original matrix!
+
+
+if __name__ == "__main__":
+    import doctest
+    doctest.testmod()